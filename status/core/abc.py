--- conflicted
+++ resolved
@@ -7,16 +7,16 @@
 from redbot.core.bot import Red
 from redbot.core.config import Config
 
-from status.core.consts import SERVICE_LITERAL
-from status.core.statusapi import StatusAPI
-from status.objects import (
+from ..core.consts import SERVICE_LITERAL
+from ..core.statusapi import StatusAPI
+from ..objects import (
     ConfigWrapper,
     LastChecked,
     ServiceCooldown,
     ServiceRestrictionsCache,
     UsedFeeds,
 )
-from status.vexutils.loop import VexLoop
+from ..vexutils.loop import VexLoop
 
 
 class CompositeMetaClass(CogMeta, ABCMeta):
@@ -48,13 +48,9 @@
     ready: asyncio.Event
 
     @abstractmethod
-<<<<<<< HEAD
-    async def get_initial_data(self) -> None:
+    async def get_initial_data(self, specific_service: Optional[SERVICE_LITERAL] = None) -> None:
         raise NotImplementedError()
 
     @abstractmethod
     async def async_init(self) -> None:
-=======
-    async def get_initial_data(self, specific_service: Optional[SERVICE_LITERAL] = None) -> None:
->>>>>>> 8c150ca2
         raise NotImplementedError()